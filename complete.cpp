--- conflicted
+++ resolved
@@ -1268,17 +1268,10 @@
 
 	std::vector<completion_t> possible_comp;
 
-<<<<<<< HEAD
-	al_init( &possible_comp );
     parser_t parser(PARSER_TYPE_COMPLETIONS_ONLY);
 	proc_push_interactive(0);
-	parser.eval_args( args, &possible_comp );
-=======
-//	al_init( &possible_comp );
-
-	proc_push_interactive(0);
-	eval_args( args, possible_comp );
->>>>>>> 062e4231
+	parser.eval_args( args, possible_comp );
+
 	proc_pop_interactive();
 	
 	complete_strings( comp_out, str, desc, 0, possible_comp, flags );
