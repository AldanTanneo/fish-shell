<<<<<<< HEAD
success
success
replace success
t-binding success
success
=======
emacs transpose words, default timeout: no delay
emacs transpose words, default timeout: short delay
emacs transpose words, default timeout: long delay
prime vi mode, default timeout
vi replace line, default timeout: long delay
vi transpose words, default timeout: short delay
vi mode replace char, default timeout: long delay
vi replace line, 100ms timeout: long delay
vi replace line, 100ms timeout: short delay
emacs transpose words, 100ms timeout: no delay
emacs transpose words, 100ms timeout: short delay
emacs transpose words, 100ms timeout: long delay
>>>>>>> 2646d51a
<|MERGE_RESOLUTION|>--- conflicted
+++ resolved
@@ -1,10 +1,3 @@
-<<<<<<< HEAD
-success
-success
-replace success
-t-binding success
-success
-=======
 emacs transpose words, default timeout: no delay
 emacs transpose words, default timeout: short delay
 emacs transpose words, default timeout: long delay
@@ -14,7 +7,7 @@
 vi mode replace char, default timeout: long delay
 vi replace line, 100ms timeout: long delay
 vi replace line, 100ms timeout: short delay
+t-binding success
 emacs transpose words, 100ms timeout: no delay
 emacs transpose words, 100ms timeout: short delay
-emacs transpose words, 100ms timeout: long delay
->>>>>>> 2646d51a
+emacs transpose words, 100ms timeout: long delay